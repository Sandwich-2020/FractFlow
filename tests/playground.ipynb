{
 "cells": [
  {
   "cell_type": "code",
   "execution_count": 1,
   "metadata": {},
   "outputs": [],
   "source": [
    "import os\n",
    "from openai import OpenAI\n",
    "\n"
   ]
  },
  {
   "cell_type": "code",
   "execution_count": 2,
   "metadata": {},
   "outputs": [
    {
     "name": "stdout",
     "output_type": "stream",
     "text": [
      "我是一个AI助手，没有实际年龄。我很高兴能与您交流，为您提供帮助。\n"
     ]
    }
   ],
   "source": [
    "client = OpenAI(\n",
    "    # 若没有配置环境变量，请用百炼API Key将下行替换为：api_key=\"sk-xxx\",\n",
    "    api_key='sk-4a47da58c2e64a53bc7b94d0892016be',\n",
    "    base_url=\"https://dashscope.aliyuncs.com/compatible-mode/v1\",\n",
    ")\n",
    "\n",
    "completion = client.chat.completions.create(\n",
    "    model=\"qwen-plus\",  # 模型列表：https://help.aliyun.com/zh/model-studio/getting-started/models\n",
    "    messages=[\n",
    "        {'role': 'system', 'content': 'You are a helpful assistant.'},\n",
    "        {'role': 'user', 'content': '你几岁了？？'}\n",
    "        ]\n",
    ")\n",
    "print(completion.choices[0].message.content)"
   ]
  },
  {
   "cell_type": "code",
   "execution_count": 3,
   "metadata": {},
   "outputs": [
    {
     "name": "stdout",
     "output_type": "stream",
     "text": [
      "User>\t How's the weather in Hangzhou?\n",
      "Model>\t The current weather in Hangzhou is 24°C.\n"
     ]
    }
   ],
   "source": [
    "\n",
    "def send_messages(messages):\n",
    "    response = client.chat.completions.create(\n",
    "        model=\"deepseek-chat\",\n",
    "        messages=messages,\n",
    "        tools=tools\n",
    "    )\n",
    "    return response.choices[0].message\n",
    "\n",
    "client = OpenAI(\n",
    "    api_key=\"sk-fd20bf9c2c0f4c9ea49ae5ed53037504\",\n",
    "    base_url=\"https://api.deepseek.com\",\n",
    ")\n",
    "\n",
    "tools = [\n",
    "    {\n",
    "        \"type\": \"function\",\n",
    "        \"function\": {\n",
    "            \"name\": \"get_weather\",\n",
    "            \"description\": \"Get weather of an location, the user shoud supply a location first\",\n",
    "            \"parameters\": {\n",
    "                \"type\": \"object\",\n",
    "                \"properties\": {\n",
    "                    \"location\": {\n",
    "                        \"type\": \"string\",\n",
    "                        \"description\": \"The city and state, e.g. San Francisco, CA\",\n",
    "                    }\n",
    "                },\n",
    "                \"required\": [\"location\"]\n",
    "            },\n",
    "        }\n",
    "    },\n",
    "]\n",
    "\n",
    "messages = [{\"role\": \"user\", \"content\": \"How's the weather in Hangzhou?\"}]\n",
    "message = send_messages(messages)\n",
    "print(f\"User>\\t {messages[0]['content']}\")\n",
    "\n",
    "tool = message.tool_calls[0]\n",
    "messages.append(message)\n",
    "\n",
    "messages.append({\"role\": \"tool\", \"tool_call_id\": tool.id, \"content\": \"24℃\"})\n",
    "message = send_messages(messages)\n",
    "print(f\"Model>\\t {message.content}\")"
   ]
  },
  {
   "cell_type": "code",
   "execution_count": 4,
   "metadata": {},
   "outputs": [
    {
     "data": {
      "text/plain": [
       "[{'role': 'user', 'content': \"How's the weather in Hangzhou?\"},\n",
       " ChatCompletionMessage(content='', refusal=None, role='assistant', annotations=None, audio=None, function_call=None, tool_calls=[ChatCompletionMessageToolCall(id='call_0_5b2423d7-8642-4808-aed4-ed6accc87ead', function=Function(arguments='{\"location\":\"Hangzhou\"}', name='get_weather'), type='function', index=0)]),\n",
       " {'role': 'tool',\n",
       "  'tool_call_id': 'call_0_5b2423d7-8642-4808-aed4-ed6accc87ead',\n",
       "  'content': '24℃'}]"
      ]
     },
     "execution_count": 4,
     "metadata": {},
     "output_type": "execute_result"
    }
   ],
   "source": [
    "messages"
   ]
  },
  {
   "cell_type": "code",
   "execution_count": 7,
   "metadata": {},
   "outputs": [],
   "source": [
    "messages = [{\"role\": \"user\", \"content\": \"How's the weather in Hangzhou?\"}]\n",
    "response = client.chat.completions.create(\n",
    "        model=\"deepseek-chat\",\n",
    "        messages=messages,\n",
    "        tools=tools\n",
    "    )"
   ]
  },
  {
   "cell_type": "code",
   "execution_count": 9,
   "metadata": {},
   "outputs": [
    {
     "data": {
      "text/plain": [
       "Choice(finish_reason='tool_calls', index=0, logprobs=None, message=ChatCompletionMessage(content='', refusal=None, role='assistant', annotations=None, audio=None, function_call=None, tool_calls=[ChatCompletionMessageToolCall(id='call_0_426f7148-722f-4722-ac83-c8f70d939a9f', function=Function(arguments='{\"location\":\"Hangzhou\"}', name='get_weather'), type='function', index=0)]))"
      ]
     },
     "execution_count": 9,
     "metadata": {},
     "output_type": "execute_result"
    }
   ],
   "source": [
    "response.choices[0]"
   ]
  },
  {
   "cell_type": "code",
   "execution_count": 13,
   "metadata": {},
   "outputs": [],
   "source": [
    "import requests\n",
    "from PIL import Image\n",
    "import io\n",
    "def upload_image_to_imgbb(image_path: str, max_size: int = 512) -> str:\n",
    "    # Open the image and resize it\n",
    "    image = Image.open(image_path)\n",
    "    \n",
    "    # Resize image if needed (preserve aspect ratio)\n",
    "    width, height = image.size\n",
    "    if width > max_size or height > max_size:\n",
    "        if width > height:\n",
    "            new_width = max_size\n",
    "            new_height = int(height * (max_size / width))\n",
    "        else:\n",
    "            new_height = max_size\n",
    "            new_width = int(width * (max_size / height))\n",
    "        image = image.resize((new_width, new_height), Image.LANCZOS)\n",
    "    \n",
    "    # Save to buffer\n",
    "    buffer = io.BytesIO()\n",
    "    image.save(buffer, format=\"PNG\")\n",
    "    buffer.seek(0)\n",
    "    \n",
    "    # Upload the resized image\n",
    "    response = requests.post(\n",
    "        \"https://api.imgbb.com/1/upload\",\n",
    "        params={\"key\": '9689e42764a7f935277d8371a415dc4d'},\n",
    "        files={\"image\": buffer}\n",
    "    )\n",
    "    data = response.json()\n",
    "    return data[\"data\"][\"url\"]"
   ]
  },
  {
   "cell_type": "code",
   "execution_count": 14,
   "metadata": {},
   "outputs": [],
   "source": [
    "url  = upload_image_to_imgbb(\"/Users/yingcongchen/Downloads/Picture1.png\")"
   ]
  },
  {
   "cell_type": "code",
   "execution_count": 16,
   "metadata": {},
   "outputs": [
    {
     "name": "stdout",
     "output_type": "stream",
     "text": [
      "--------------------------------\n",
      "https://i.ibb.co/8LGxq0Bx/image.png\n",
      "--------------------------------\n"
     ]
    },
    {
     "ename": "BadRequestError",
     "evalue": "Error code: 400 - {'error': {'code': 'InvalidParameter.DataInspection', 'param': None, 'message': 'Download the media resource timed out during the data inspection process.', 'type': 'InvalidParameter.DataInspection'}, 'id': 'chatcmpl-0983b101-9628-928c-8cd2-cf2848f4764d', 'request_id': '0983b101-9628-928c-8cd2-cf2848f4764d'}",
     "output_type": "error",
     "traceback": [
      "\u001b[0;31m---------------------------------------------------------------------------\u001b[0m",
      "\u001b[0;31mBadRequestError\u001b[0m                           Traceback (most recent call last)",
      "Cell \u001b[0;32mIn[16], line 19\u001b[0m\n\u001b[1;32m     13\u001b[0m \u001b[38;5;28mprint\u001b[39m(\u001b[38;5;124m\"\u001b[39m\u001b[38;5;124m--------------------------------\u001b[39m\u001b[38;5;124m\"\u001b[39m)\n\u001b[1;32m     15\u001b[0m client \u001b[38;5;241m=\u001b[39m OpenAI(\n\u001b[1;32m     16\u001b[0m     api_key\u001b[38;5;241m=\u001b[39mos\u001b[38;5;241m.\u001b[39mgetenv(\u001b[38;5;124m'\u001b[39m\u001b[38;5;124mQWEN_API_KEY\u001b[39m\u001b[38;5;124m'\u001b[39m),\n\u001b[1;32m     17\u001b[0m     base_url\u001b[38;5;241m=\u001b[39m\u001b[38;5;124m\"\u001b[39m\u001b[38;5;124mhttps://dashscope.aliyuncs.com/compatible-mode/v1\u001b[39m\u001b[38;5;124m\"\u001b[39m,\n\u001b[1;32m     18\u001b[0m )\n\u001b[0;32m---> 19\u001b[0m completion \u001b[38;5;241m=\u001b[39m \u001b[43mclient\u001b[49m\u001b[38;5;241;43m.\u001b[39;49m\u001b[43mchat\u001b[49m\u001b[38;5;241;43m.\u001b[39;49m\u001b[43mcompletions\u001b[49m\u001b[38;5;241;43m.\u001b[39;49m\u001b[43mcreate\u001b[49m\u001b[43m(\u001b[49m\n\u001b[1;32m     20\u001b[0m \u001b[43m    \u001b[49m\u001b[43mmodel\u001b[49m\u001b[38;5;241;43m=\u001b[39;49m\u001b[38;5;124;43m\"\u001b[39;49m\u001b[38;5;124;43mqwen-vl-plus\u001b[39;49m\u001b[38;5;124;43m\"\u001b[39;49m\u001b[43m,\u001b[49m\u001b[43m  \u001b[49m\u001b[38;5;66;43;03m# 此处以qwen-vl-plus为例，可按需更换模型名称。模型列表：https://help.aliyun.com/zh/model-studio/getting-started/models\u001b[39;49;00m\n\u001b[1;32m     21\u001b[0m \u001b[43m    \u001b[49m\u001b[43mmessages\u001b[49m\u001b[38;5;241;43m=\u001b[39;49m\u001b[43m[\u001b[49m\n\u001b[1;32m     22\u001b[0m \u001b[43m        \u001b[49m\u001b[43m{\u001b[49m\n\u001b[1;32m     23\u001b[0m \u001b[43m            \u001b[49m\u001b[38;5;124;43m\"\u001b[39;49m\u001b[38;5;124;43mrole\u001b[39;49m\u001b[38;5;124;43m\"\u001b[39;49m\u001b[43m:\u001b[49m\u001b[43m \u001b[49m\u001b[38;5;124;43m\"\u001b[39;49m\u001b[38;5;124;43muser\u001b[39;49m\u001b[38;5;124;43m\"\u001b[39;49m\u001b[43m,\u001b[49m\n\u001b[1;32m     24\u001b[0m \u001b[43m            \u001b[49m\u001b[38;5;124;43m\"\u001b[39;49m\u001b[38;5;124;43mcontent\u001b[39;49m\u001b[38;5;124;43m\"\u001b[39;49m\u001b[43m:\u001b[49m\u001b[43m \u001b[49m\u001b[43m[\u001b[49m\n\u001b[1;32m     25\u001b[0m \u001b[43m                \u001b[49m\u001b[43m{\u001b[49m\u001b[38;5;124;43m\"\u001b[39;49m\u001b[38;5;124;43mtype\u001b[39;49m\u001b[38;5;124;43m\"\u001b[39;49m\u001b[43m:\u001b[49m\u001b[43m \u001b[49m\u001b[38;5;124;43m\"\u001b[39;49m\u001b[38;5;124;43mtext\u001b[39;49m\u001b[38;5;124;43m\"\u001b[39;49m\u001b[43m,\u001b[49m\u001b[43m \u001b[49m\u001b[38;5;124;43m\"\u001b[39;49m\u001b[38;5;124;43mtext\u001b[39;49m\u001b[38;5;124;43m\"\u001b[39;49m\u001b[43m:\u001b[49m\u001b[43m \u001b[49m\u001b[38;5;124;43m\"\u001b[39;49m\u001b[38;5;124;43m请分析这张图像的内容\u001b[39;49m\u001b[38;5;124;43m\"\u001b[39;49m\u001b[43m}\u001b[49m\u001b[43m,\u001b[49m\n\u001b[1;32m     26\u001b[0m \u001b[43m                \u001b[49m\u001b[43m{\u001b[49m\n\u001b[1;32m     27\u001b[0m \u001b[43m                    \u001b[49m\u001b[38;5;124;43m\"\u001b[39;49m\u001b[38;5;124;43mtype\u001b[39;49m\u001b[38;5;124;43m\"\u001b[39;49m\u001b[43m:\u001b[49m\u001b[43m \u001b[49m\u001b[38;5;124;43m\"\u001b[39;49m\u001b[38;5;124;43mimage_url\u001b[39;49m\u001b[38;5;124;43m\"\u001b[39;49m\u001b[43m,\u001b[49m\n\u001b[1;32m     28\u001b[0m \u001b[43m                    \u001b[49m\u001b[38;5;124;43m\"\u001b[39;49m\u001b[38;5;124;43mimage_url\u001b[39;49m\u001b[38;5;124;43m\"\u001b[39;49m\u001b[43m:\u001b[49m\u001b[43m \u001b[49m\u001b[43m{\u001b[49m\n\u001b[1;32m     29\u001b[0m \u001b[43m                        \u001b[49m\u001b[38;5;124;43m\"\u001b[39;49m\u001b[38;5;124;43murl\u001b[39;49m\u001b[38;5;124;43m\"\u001b[39;49m\u001b[43m:\u001b[49m\u001b[43m \u001b[49m\u001b[38;5;124;43m\"\u001b[39;49m\u001b[38;5;124;43mhttps://i.ibb.co/bRXX1Yz6/image.png\u001b[39;49m\u001b[38;5;124;43m\"\u001b[39;49m\n\u001b[1;32m     30\u001b[0m \u001b[43m                    \u001b[49m\u001b[43m}\u001b[49m\n\u001b[1;32m     31\u001b[0m \u001b[43m                \u001b[49m\u001b[43m}\u001b[49m\n\u001b[1;32m     32\u001b[0m \u001b[43m            \u001b[49m\u001b[43m]\u001b[49m\n\u001b[1;32m     33\u001b[0m \u001b[43m        \u001b[49m\u001b[43m}\u001b[49m\n\u001b[1;32m     34\u001b[0m \u001b[43m    \u001b[49m\u001b[43m]\u001b[49m\n\u001b[1;32m     35\u001b[0m \u001b[43m    \u001b[49m\u001b[43m)\u001b[49m\n",
      "File \u001b[0;32m~/Documents/code/AI原生开发/EnvisionCore-evolve/EnvisionCore-v2/.venv/lib/python3.10/site-packages/openai/_utils/_utils.py:279\u001b[0m, in \u001b[0;36mrequired_args.<locals>.inner.<locals>.wrapper\u001b[0;34m(*args, **kwargs)\u001b[0m\n\u001b[1;32m    277\u001b[0m             msg \u001b[38;5;241m=\u001b[39m \u001b[38;5;124mf\u001b[39m\u001b[38;5;124m\"\u001b[39m\u001b[38;5;124mMissing required argument: \u001b[39m\u001b[38;5;132;01m{\u001b[39;00mquote(missing[\u001b[38;5;241m0\u001b[39m])\u001b[38;5;132;01m}\u001b[39;00m\u001b[38;5;124m\"\u001b[39m\n\u001b[1;32m    278\u001b[0m     \u001b[38;5;28;01mraise\u001b[39;00m \u001b[38;5;167;01mTypeError\u001b[39;00m(msg)\n\u001b[0;32m--> 279\u001b[0m \u001b[38;5;28;01mreturn\u001b[39;00m \u001b[43mfunc\u001b[49m\u001b[43m(\u001b[49m\u001b[38;5;241;43m*\u001b[39;49m\u001b[43margs\u001b[49m\u001b[43m,\u001b[49m\u001b[43m \u001b[49m\u001b[38;5;241;43m*\u001b[39;49m\u001b[38;5;241;43m*\u001b[39;49m\u001b[43mkwargs\u001b[49m\u001b[43m)\u001b[49m\n",
      "File \u001b[0;32m~/Documents/code/AI原生开发/EnvisionCore-evolve/EnvisionCore-v2/.venv/lib/python3.10/site-packages/openai/resources/chat/completions/completions.py:914\u001b[0m, in \u001b[0;36mCompletions.create\u001b[0;34m(self, messages, model, audio, frequency_penalty, function_call, functions, logit_bias, logprobs, max_completion_tokens, max_tokens, metadata, modalities, n, parallel_tool_calls, prediction, presence_penalty, reasoning_effort, response_format, seed, service_tier, stop, store, stream, stream_options, temperature, tool_choice, tools, top_logprobs, top_p, user, web_search_options, extra_headers, extra_query, extra_body, timeout)\u001b[0m\n\u001b[1;32m    871\u001b[0m \u001b[38;5;129m@required_args\u001b[39m([\u001b[38;5;124m\"\u001b[39m\u001b[38;5;124mmessages\u001b[39m\u001b[38;5;124m\"\u001b[39m, \u001b[38;5;124m\"\u001b[39m\u001b[38;5;124mmodel\u001b[39m\u001b[38;5;124m\"\u001b[39m], [\u001b[38;5;124m\"\u001b[39m\u001b[38;5;124mmessages\u001b[39m\u001b[38;5;124m\"\u001b[39m, \u001b[38;5;124m\"\u001b[39m\u001b[38;5;124mmodel\u001b[39m\u001b[38;5;124m\"\u001b[39m, \u001b[38;5;124m\"\u001b[39m\u001b[38;5;124mstream\u001b[39m\u001b[38;5;124m\"\u001b[39m])\n\u001b[1;32m    872\u001b[0m \u001b[38;5;28;01mdef\u001b[39;00m\u001b[38;5;250m \u001b[39m\u001b[38;5;21mcreate\u001b[39m(\n\u001b[1;32m    873\u001b[0m     \u001b[38;5;28mself\u001b[39m,\n\u001b[0;32m   (...)\u001b[0m\n\u001b[1;32m    911\u001b[0m     timeout: \u001b[38;5;28mfloat\u001b[39m \u001b[38;5;241m|\u001b[39m httpx\u001b[38;5;241m.\u001b[39mTimeout \u001b[38;5;241m|\u001b[39m \u001b[38;5;28;01mNone\u001b[39;00m \u001b[38;5;241m|\u001b[39m NotGiven \u001b[38;5;241m=\u001b[39m NOT_GIVEN,\n\u001b[1;32m    912\u001b[0m ) \u001b[38;5;241m-\u001b[39m\u001b[38;5;241m>\u001b[39m ChatCompletion \u001b[38;5;241m|\u001b[39m Stream[ChatCompletionChunk]:\n\u001b[1;32m    913\u001b[0m     validate_response_format(response_format)\n\u001b[0;32m--> 914\u001b[0m     \u001b[38;5;28;01mreturn\u001b[39;00m \u001b[38;5;28;43mself\u001b[39;49m\u001b[38;5;241;43m.\u001b[39;49m\u001b[43m_post\u001b[49m\u001b[43m(\u001b[49m\n\u001b[1;32m    915\u001b[0m \u001b[43m        \u001b[49m\u001b[38;5;124;43m\"\u001b[39;49m\u001b[38;5;124;43m/chat/completions\u001b[39;49m\u001b[38;5;124;43m\"\u001b[39;49m\u001b[43m,\u001b[49m\n\u001b[1;32m    916\u001b[0m \u001b[43m        \u001b[49m\u001b[43mbody\u001b[49m\u001b[38;5;241;43m=\u001b[39;49m\u001b[43mmaybe_transform\u001b[49m\u001b[43m(\u001b[49m\n\u001b[1;32m    917\u001b[0m \u001b[43m            \u001b[49m\u001b[43m{\u001b[49m\n\u001b[1;32m    918\u001b[0m \u001b[43m                \u001b[49m\u001b[38;5;124;43m\"\u001b[39;49m\u001b[38;5;124;43mmessages\u001b[39;49m\u001b[38;5;124;43m\"\u001b[39;49m\u001b[43m:\u001b[49m\u001b[43m \u001b[49m\u001b[43mmessages\u001b[49m\u001b[43m,\u001b[49m\n\u001b[1;32m    919\u001b[0m \u001b[43m                \u001b[49m\u001b[38;5;124;43m\"\u001b[39;49m\u001b[38;5;124;43mmodel\u001b[39;49m\u001b[38;5;124;43m\"\u001b[39;49m\u001b[43m:\u001b[49m\u001b[43m \u001b[49m\u001b[43mmodel\u001b[49m\u001b[43m,\u001b[49m\n\u001b[1;32m    920\u001b[0m \u001b[43m                \u001b[49m\u001b[38;5;124;43m\"\u001b[39;49m\u001b[38;5;124;43maudio\u001b[39;49m\u001b[38;5;124;43m\"\u001b[39;49m\u001b[43m:\u001b[49m\u001b[43m \u001b[49m\u001b[43maudio\u001b[49m\u001b[43m,\u001b[49m\n\u001b[1;32m    921\u001b[0m \u001b[43m                \u001b[49m\u001b[38;5;124;43m\"\u001b[39;49m\u001b[38;5;124;43mfrequency_penalty\u001b[39;49m\u001b[38;5;124;43m\"\u001b[39;49m\u001b[43m:\u001b[49m\u001b[43m \u001b[49m\u001b[43mfrequency_penalty\u001b[49m\u001b[43m,\u001b[49m\n\u001b[1;32m    922\u001b[0m \u001b[43m                \u001b[49m\u001b[38;5;124;43m\"\u001b[39;49m\u001b[38;5;124;43mfunction_call\u001b[39;49m\u001b[38;5;124;43m\"\u001b[39;49m\u001b[43m:\u001b[49m\u001b[43m \u001b[49m\u001b[43mfunction_call\u001b[49m\u001b[43m,\u001b[49m\n\u001b[1;32m    923\u001b[0m \u001b[43m                \u001b[49m\u001b[38;5;124;43m\"\u001b[39;49m\u001b[38;5;124;43mfunctions\u001b[39;49m\u001b[38;5;124;43m\"\u001b[39;49m\u001b[43m:\u001b[49m\u001b[43m \u001b[49m\u001b[43mfunctions\u001b[49m\u001b[43m,\u001b[49m\n\u001b[1;32m    924\u001b[0m \u001b[43m                \u001b[49m\u001b[38;5;124;43m\"\u001b[39;49m\u001b[38;5;124;43mlogit_bias\u001b[39;49m\u001b[38;5;124;43m\"\u001b[39;49m\u001b[43m:\u001b[49m\u001b[43m \u001b[49m\u001b[43mlogit_bias\u001b[49m\u001b[43m,\u001b[49m\n\u001b[1;32m    925\u001b[0m \u001b[43m                \u001b[49m\u001b[38;5;124;43m\"\u001b[39;49m\u001b[38;5;124;43mlogprobs\u001b[39;49m\u001b[38;5;124;43m\"\u001b[39;49m\u001b[43m:\u001b[49m\u001b[43m \u001b[49m\u001b[43mlogprobs\u001b[49m\u001b[43m,\u001b[49m\n\u001b[1;32m    926\u001b[0m \u001b[43m                \u001b[49m\u001b[38;5;124;43m\"\u001b[39;49m\u001b[38;5;124;43mmax_completion_tokens\u001b[39;49m\u001b[38;5;124;43m\"\u001b[39;49m\u001b[43m:\u001b[49m\u001b[43m \u001b[49m\u001b[43mmax_completion_tokens\u001b[49m\u001b[43m,\u001b[49m\n\u001b[1;32m    927\u001b[0m \u001b[43m                \u001b[49m\u001b[38;5;124;43m\"\u001b[39;49m\u001b[38;5;124;43mmax_tokens\u001b[39;49m\u001b[38;5;124;43m\"\u001b[39;49m\u001b[43m:\u001b[49m\u001b[43m \u001b[49m\u001b[43mmax_tokens\u001b[49m\u001b[43m,\u001b[49m\n\u001b[1;32m    928\u001b[0m \u001b[43m                \u001b[49m\u001b[38;5;124;43m\"\u001b[39;49m\u001b[38;5;124;43mmetadata\u001b[39;49m\u001b[38;5;124;43m\"\u001b[39;49m\u001b[43m:\u001b[49m\u001b[43m \u001b[49m\u001b[43mmetadata\u001b[49m\u001b[43m,\u001b[49m\n\u001b[1;32m    929\u001b[0m \u001b[43m                \u001b[49m\u001b[38;5;124;43m\"\u001b[39;49m\u001b[38;5;124;43mmodalities\u001b[39;49m\u001b[38;5;124;43m\"\u001b[39;49m\u001b[43m:\u001b[49m\u001b[43m \u001b[49m\u001b[43mmodalities\u001b[49m\u001b[43m,\u001b[49m\n\u001b[1;32m    930\u001b[0m \u001b[43m                \u001b[49m\u001b[38;5;124;43m\"\u001b[39;49m\u001b[38;5;124;43mn\u001b[39;49m\u001b[38;5;124;43m\"\u001b[39;49m\u001b[43m:\u001b[49m\u001b[43m \u001b[49m\u001b[43mn\u001b[49m\u001b[43m,\u001b[49m\n\u001b[1;32m    931\u001b[0m \u001b[43m                \u001b[49m\u001b[38;5;124;43m\"\u001b[39;49m\u001b[38;5;124;43mparallel_tool_calls\u001b[39;49m\u001b[38;5;124;43m\"\u001b[39;49m\u001b[43m:\u001b[49m\u001b[43m \u001b[49m\u001b[43mparallel_tool_calls\u001b[49m\u001b[43m,\u001b[49m\n\u001b[1;32m    932\u001b[0m \u001b[43m                \u001b[49m\u001b[38;5;124;43m\"\u001b[39;49m\u001b[38;5;124;43mprediction\u001b[39;49m\u001b[38;5;124;43m\"\u001b[39;49m\u001b[43m:\u001b[49m\u001b[43m \u001b[49m\u001b[43mprediction\u001b[49m\u001b[43m,\u001b[49m\n\u001b[1;32m    933\u001b[0m \u001b[43m                \u001b[49m\u001b[38;5;124;43m\"\u001b[39;49m\u001b[38;5;124;43mpresence_penalty\u001b[39;49m\u001b[38;5;124;43m\"\u001b[39;49m\u001b[43m:\u001b[49m\u001b[43m \u001b[49m\u001b[43mpresence_penalty\u001b[49m\u001b[43m,\u001b[49m\n\u001b[1;32m    934\u001b[0m \u001b[43m                \u001b[49m\u001b[38;5;124;43m\"\u001b[39;49m\u001b[38;5;124;43mreasoning_effort\u001b[39;49m\u001b[38;5;124;43m\"\u001b[39;49m\u001b[43m:\u001b[49m\u001b[43m \u001b[49m\u001b[43mreasoning_effort\u001b[49m\u001b[43m,\u001b[49m\n\u001b[1;32m    935\u001b[0m \u001b[43m                \u001b[49m\u001b[38;5;124;43m\"\u001b[39;49m\u001b[38;5;124;43mresponse_format\u001b[39;49m\u001b[38;5;124;43m\"\u001b[39;49m\u001b[43m:\u001b[49m\u001b[43m \u001b[49m\u001b[43mresponse_format\u001b[49m\u001b[43m,\u001b[49m\n\u001b[1;32m    936\u001b[0m \u001b[43m                \u001b[49m\u001b[38;5;124;43m\"\u001b[39;49m\u001b[38;5;124;43mseed\u001b[39;49m\u001b[38;5;124;43m\"\u001b[39;49m\u001b[43m:\u001b[49m\u001b[43m \u001b[49m\u001b[43mseed\u001b[49m\u001b[43m,\u001b[49m\n\u001b[1;32m    937\u001b[0m \u001b[43m                \u001b[49m\u001b[38;5;124;43m\"\u001b[39;49m\u001b[38;5;124;43mservice_tier\u001b[39;49m\u001b[38;5;124;43m\"\u001b[39;49m\u001b[43m:\u001b[49m\u001b[43m \u001b[49m\u001b[43mservice_tier\u001b[49m\u001b[43m,\u001b[49m\n\u001b[1;32m    938\u001b[0m \u001b[43m                \u001b[49m\u001b[38;5;124;43m\"\u001b[39;49m\u001b[38;5;124;43mstop\u001b[39;49m\u001b[38;5;124;43m\"\u001b[39;49m\u001b[43m:\u001b[49m\u001b[43m \u001b[49m\u001b[43mstop\u001b[49m\u001b[43m,\u001b[49m\n\u001b[1;32m    939\u001b[0m \u001b[43m                \u001b[49m\u001b[38;5;124;43m\"\u001b[39;49m\u001b[38;5;124;43mstore\u001b[39;49m\u001b[38;5;124;43m\"\u001b[39;49m\u001b[43m:\u001b[49m\u001b[43m \u001b[49m\u001b[43mstore\u001b[49m\u001b[43m,\u001b[49m\n\u001b[1;32m    940\u001b[0m \u001b[43m                \u001b[49m\u001b[38;5;124;43m\"\u001b[39;49m\u001b[38;5;124;43mstream\u001b[39;49m\u001b[38;5;124;43m\"\u001b[39;49m\u001b[43m:\u001b[49m\u001b[43m \u001b[49m\u001b[43mstream\u001b[49m\u001b[43m,\u001b[49m\n\u001b[1;32m    941\u001b[0m \u001b[43m                \u001b[49m\u001b[38;5;124;43m\"\u001b[39;49m\u001b[38;5;124;43mstream_options\u001b[39;49m\u001b[38;5;124;43m\"\u001b[39;49m\u001b[43m:\u001b[49m\u001b[43m \u001b[49m\u001b[43mstream_options\u001b[49m\u001b[43m,\u001b[49m\n\u001b[1;32m    942\u001b[0m \u001b[43m                \u001b[49m\u001b[38;5;124;43m\"\u001b[39;49m\u001b[38;5;124;43mtemperature\u001b[39;49m\u001b[38;5;124;43m\"\u001b[39;49m\u001b[43m:\u001b[49m\u001b[43m \u001b[49m\u001b[43mtemperature\u001b[49m\u001b[43m,\u001b[49m\n\u001b[1;32m    943\u001b[0m \u001b[43m                \u001b[49m\u001b[38;5;124;43m\"\u001b[39;49m\u001b[38;5;124;43mtool_choice\u001b[39;49m\u001b[38;5;124;43m\"\u001b[39;49m\u001b[43m:\u001b[49m\u001b[43m \u001b[49m\u001b[43mtool_choice\u001b[49m\u001b[43m,\u001b[49m\n\u001b[1;32m    944\u001b[0m \u001b[43m                \u001b[49m\u001b[38;5;124;43m\"\u001b[39;49m\u001b[38;5;124;43mtools\u001b[39;49m\u001b[38;5;124;43m\"\u001b[39;49m\u001b[43m:\u001b[49m\u001b[43m \u001b[49m\u001b[43mtools\u001b[49m\u001b[43m,\u001b[49m\n\u001b[1;32m    945\u001b[0m \u001b[43m                \u001b[49m\u001b[38;5;124;43m\"\u001b[39;49m\u001b[38;5;124;43mtop_logprobs\u001b[39;49m\u001b[38;5;124;43m\"\u001b[39;49m\u001b[43m:\u001b[49m\u001b[43m \u001b[49m\u001b[43mtop_logprobs\u001b[49m\u001b[43m,\u001b[49m\n\u001b[1;32m    946\u001b[0m \u001b[43m                \u001b[49m\u001b[38;5;124;43m\"\u001b[39;49m\u001b[38;5;124;43mtop_p\u001b[39;49m\u001b[38;5;124;43m\"\u001b[39;49m\u001b[43m:\u001b[49m\u001b[43m \u001b[49m\u001b[43mtop_p\u001b[49m\u001b[43m,\u001b[49m\n\u001b[1;32m    947\u001b[0m \u001b[43m                \u001b[49m\u001b[38;5;124;43m\"\u001b[39;49m\u001b[38;5;124;43muser\u001b[39;49m\u001b[38;5;124;43m\"\u001b[39;49m\u001b[43m:\u001b[49m\u001b[43m \u001b[49m\u001b[43muser\u001b[49m\u001b[43m,\u001b[49m\n\u001b[1;32m    948\u001b[0m \u001b[43m                \u001b[49m\u001b[38;5;124;43m\"\u001b[39;49m\u001b[38;5;124;43mweb_search_options\u001b[39;49m\u001b[38;5;124;43m\"\u001b[39;49m\u001b[43m:\u001b[49m\u001b[43m \u001b[49m\u001b[43mweb_search_options\u001b[49m\u001b[43m,\u001b[49m\n\u001b[1;32m    949\u001b[0m \u001b[43m            \u001b[49m\u001b[43m}\u001b[49m\u001b[43m,\u001b[49m\n\u001b[1;32m    950\u001b[0m \u001b[43m            \u001b[49m\u001b[43mcompletion_create_params\u001b[49m\u001b[38;5;241;43m.\u001b[39;49m\u001b[43mCompletionCreateParams\u001b[49m\u001b[43m,\u001b[49m\n\u001b[1;32m    951\u001b[0m \u001b[43m        \u001b[49m\u001b[43m)\u001b[49m\u001b[43m,\u001b[49m\n\u001b[1;32m    952\u001b[0m \u001b[43m        \u001b[49m\u001b[43moptions\u001b[49m\u001b[38;5;241;43m=\u001b[39;49m\u001b[43mmake_request_options\u001b[49m\u001b[43m(\u001b[49m\n\u001b[1;32m    953\u001b[0m \u001b[43m            \u001b[49m\u001b[43mextra_headers\u001b[49m\u001b[38;5;241;43m=\u001b[39;49m\u001b[43mextra_headers\u001b[49m\u001b[43m,\u001b[49m\u001b[43m \u001b[49m\u001b[43mextra_query\u001b[49m\u001b[38;5;241;43m=\u001b[39;49m\u001b[43mextra_query\u001b[49m\u001b[43m,\u001b[49m\u001b[43m \u001b[49m\u001b[43mextra_body\u001b[49m\u001b[38;5;241;43m=\u001b[39;49m\u001b[43mextra_body\u001b[49m\u001b[43m,\u001b[49m\u001b[43m \u001b[49m\u001b[43mtimeout\u001b[49m\u001b[38;5;241;43m=\u001b[39;49m\u001b[43mtimeout\u001b[49m\n\u001b[1;32m    954\u001b[0m \u001b[43m        \u001b[49m\u001b[43m)\u001b[49m\u001b[43m,\u001b[49m\n\u001b[1;32m    955\u001b[0m \u001b[43m        \u001b[49m\u001b[43mcast_to\u001b[49m\u001b[38;5;241;43m=\u001b[39;49m\u001b[43mChatCompletion\u001b[49m\u001b[43m,\u001b[49m\n\u001b[1;32m    956\u001b[0m \u001b[43m        \u001b[49m\u001b[43mstream\u001b[49m\u001b[38;5;241;43m=\u001b[39;49m\u001b[43mstream\u001b[49m\u001b[43m \u001b[49m\u001b[38;5;129;43;01mor\u001b[39;49;00m\u001b[43m \u001b[49m\u001b[38;5;28;43;01mFalse\u001b[39;49;00m\u001b[43m,\u001b[49m\n\u001b[1;32m    957\u001b[0m \u001b[43m        \u001b[49m\u001b[43mstream_cls\u001b[49m\u001b[38;5;241;43m=\u001b[39;49m\u001b[43mStream\u001b[49m\u001b[43m[\u001b[49m\u001b[43mChatCompletionChunk\u001b[49m\u001b[43m]\u001b[49m\u001b[43m,\u001b[49m\n\u001b[1;32m    958\u001b[0m \u001b[43m    \u001b[49m\u001b[43m)\u001b[49m\n",
      "File \u001b[0;32m~/Documents/code/AI原生开发/EnvisionCore-evolve/EnvisionCore-v2/.venv/lib/python3.10/site-packages/openai/_base_client.py:1242\u001b[0m, in \u001b[0;36mSyncAPIClient.post\u001b[0;34m(self, path, cast_to, body, options, files, stream, stream_cls)\u001b[0m\n\u001b[1;32m   1228\u001b[0m \u001b[38;5;28;01mdef\u001b[39;00m\u001b[38;5;250m \u001b[39m\u001b[38;5;21mpost\u001b[39m(\n\u001b[1;32m   1229\u001b[0m     \u001b[38;5;28mself\u001b[39m,\n\u001b[1;32m   1230\u001b[0m     path: \u001b[38;5;28mstr\u001b[39m,\n\u001b[0;32m   (...)\u001b[0m\n\u001b[1;32m   1237\u001b[0m     stream_cls: \u001b[38;5;28mtype\u001b[39m[_StreamT] \u001b[38;5;241m|\u001b[39m \u001b[38;5;28;01mNone\u001b[39;00m \u001b[38;5;241m=\u001b[39m \u001b[38;5;28;01mNone\u001b[39;00m,\n\u001b[1;32m   1238\u001b[0m ) \u001b[38;5;241m-\u001b[39m\u001b[38;5;241m>\u001b[39m ResponseT \u001b[38;5;241m|\u001b[39m _StreamT:\n\u001b[1;32m   1239\u001b[0m     opts \u001b[38;5;241m=\u001b[39m FinalRequestOptions\u001b[38;5;241m.\u001b[39mconstruct(\n\u001b[1;32m   1240\u001b[0m         method\u001b[38;5;241m=\u001b[39m\u001b[38;5;124m\"\u001b[39m\u001b[38;5;124mpost\u001b[39m\u001b[38;5;124m\"\u001b[39m, url\u001b[38;5;241m=\u001b[39mpath, json_data\u001b[38;5;241m=\u001b[39mbody, files\u001b[38;5;241m=\u001b[39mto_httpx_files(files), \u001b[38;5;241m*\u001b[39m\u001b[38;5;241m*\u001b[39moptions\n\u001b[1;32m   1241\u001b[0m     )\n\u001b[0;32m-> 1242\u001b[0m     \u001b[38;5;28;01mreturn\u001b[39;00m cast(ResponseT, \u001b[38;5;28;43mself\u001b[39;49m\u001b[38;5;241;43m.\u001b[39;49m\u001b[43mrequest\u001b[49m\u001b[43m(\u001b[49m\u001b[43mcast_to\u001b[49m\u001b[43m,\u001b[49m\u001b[43m \u001b[49m\u001b[43mopts\u001b[49m\u001b[43m,\u001b[49m\u001b[43m \u001b[49m\u001b[43mstream\u001b[49m\u001b[38;5;241;43m=\u001b[39;49m\u001b[43mstream\u001b[49m\u001b[43m,\u001b[49m\u001b[43m \u001b[49m\u001b[43mstream_cls\u001b[49m\u001b[38;5;241;43m=\u001b[39;49m\u001b[43mstream_cls\u001b[49m\u001b[43m)\u001b[49m)\n",
      "File \u001b[0;32m~/Documents/code/AI原生开发/EnvisionCore-evolve/EnvisionCore-v2/.venv/lib/python3.10/site-packages/openai/_base_client.py:919\u001b[0m, in \u001b[0;36mSyncAPIClient.request\u001b[0;34m(self, cast_to, options, remaining_retries, stream, stream_cls)\u001b[0m\n\u001b[1;32m    916\u001b[0m \u001b[38;5;28;01melse\u001b[39;00m:\n\u001b[1;32m    917\u001b[0m     retries_taken \u001b[38;5;241m=\u001b[39m \u001b[38;5;241m0\u001b[39m\n\u001b[0;32m--> 919\u001b[0m \u001b[38;5;28;01mreturn\u001b[39;00m \u001b[38;5;28;43mself\u001b[39;49m\u001b[38;5;241;43m.\u001b[39;49m\u001b[43m_request\u001b[49m\u001b[43m(\u001b[49m\n\u001b[1;32m    920\u001b[0m \u001b[43m    \u001b[49m\u001b[43mcast_to\u001b[49m\u001b[38;5;241;43m=\u001b[39;49m\u001b[43mcast_to\u001b[49m\u001b[43m,\u001b[49m\n\u001b[1;32m    921\u001b[0m \u001b[43m    \u001b[49m\u001b[43moptions\u001b[49m\u001b[38;5;241;43m=\u001b[39;49m\u001b[43moptions\u001b[49m\u001b[43m,\u001b[49m\n\u001b[1;32m    922\u001b[0m \u001b[43m    \u001b[49m\u001b[43mstream\u001b[49m\u001b[38;5;241;43m=\u001b[39;49m\u001b[43mstream\u001b[49m\u001b[43m,\u001b[49m\n\u001b[1;32m    923\u001b[0m \u001b[43m    \u001b[49m\u001b[43mstream_cls\u001b[49m\u001b[38;5;241;43m=\u001b[39;49m\u001b[43mstream_cls\u001b[49m\u001b[43m,\u001b[49m\n\u001b[1;32m    924\u001b[0m \u001b[43m    \u001b[49m\u001b[43mretries_taken\u001b[49m\u001b[38;5;241;43m=\u001b[39;49m\u001b[43mretries_taken\u001b[49m\u001b[43m,\u001b[49m\n\u001b[1;32m    925\u001b[0m \u001b[43m\u001b[49m\u001b[43m)\u001b[49m\n",
      "File \u001b[0;32m~/Documents/code/AI原生开发/EnvisionCore-evolve/EnvisionCore-v2/.venv/lib/python3.10/site-packages/openai/_base_client.py:1023\u001b[0m, in \u001b[0;36mSyncAPIClient._request\u001b[0;34m(self, cast_to, options, retries_taken, stream, stream_cls)\u001b[0m\n\u001b[1;32m   1020\u001b[0m         err\u001b[38;5;241m.\u001b[39mresponse\u001b[38;5;241m.\u001b[39mread()\n\u001b[1;32m   1022\u001b[0m     log\u001b[38;5;241m.\u001b[39mdebug(\u001b[38;5;124m\"\u001b[39m\u001b[38;5;124mRe-raising status error\u001b[39m\u001b[38;5;124m\"\u001b[39m)\n\u001b[0;32m-> 1023\u001b[0m     \u001b[38;5;28;01mraise\u001b[39;00m \u001b[38;5;28mself\u001b[39m\u001b[38;5;241m.\u001b[39m_make_status_error_from_response(err\u001b[38;5;241m.\u001b[39mresponse) \u001b[38;5;28;01mfrom\u001b[39;00m\u001b[38;5;250m \u001b[39m\u001b[38;5;28;01mNone\u001b[39;00m\n\u001b[1;32m   1025\u001b[0m \u001b[38;5;28;01mreturn\u001b[39;00m \u001b[38;5;28mself\u001b[39m\u001b[38;5;241m.\u001b[39m_process_response(\n\u001b[1;32m   1026\u001b[0m     cast_to\u001b[38;5;241m=\u001b[39mcast_to,\n\u001b[1;32m   1027\u001b[0m     options\u001b[38;5;241m=\u001b[39moptions,\n\u001b[0;32m   (...)\u001b[0m\n\u001b[1;32m   1031\u001b[0m     retries_taken\u001b[38;5;241m=\u001b[39mretries_taken,\n\u001b[1;32m   1032\u001b[0m )\n",
      "\u001b[0;31mBadRequestError\u001b[0m: Error code: 400 - {'error': {'code': 'InvalidParameter.DataInspection', 'param': None, 'message': 'Download the media resource timed out during the data inspection process.', 'type': 'InvalidParameter.DataInspection'}, 'id': 'chatcmpl-0983b101-9628-928c-8cd2-cf2848f4764d', 'request_id': '0983b101-9628-928c-8cd2-cf2848f4764d'}"
     ]
    }
   ],
   "source": [
    "from openai import OpenAI\n",
    "from dotenv import load_dotenv\n",
    "import os\n",
    "\n",
    "\n",
    "load_dotenv()\n",
    "\n",
    "\n",
    "\n",
    "image_url = upload_image_to_imgbb(\"/Users/yingcongchen/Downloads/近照.jpg\")\n",
    "print(\"--------------------------------\")\n",
    "print(image_url)\n",
    "print(\"--------------------------------\")\n",
    "\n",
    "client = OpenAI(\n",
    "    api_key=os.getenv('QWEN_API_KEY'),\n",
    "    base_url=\"https://dashscope.aliyuncs.com/compatible-mode/v1\",\n",
    ")\n",
    "completion = client.chat.completions.create(\n",
    "    model=\"qwen-vl-plus\",  # 此处以qwen-vl-plus为例，可按需更换模型名称。模型列表：https://help.aliyun.com/zh/model-studio/getting-started/models\n",
    "    messages=[\n",
    "        {\n",
    "            \"role\": \"user\",\n",
    "            \"content\": [\n",
    "                {\"type\": \"text\", \"text\": \"请分析这张图像的内容\"},\n",
    "                {\n",
    "                    \"type\": \"image_url\",\n",
    "                    \"image_url\": {\n",
    "                        \"url\": \"https://i.ibb.co/bRXX1Yz6/image.png\"\n",
    "                    }\n",
    "                }\n",
    "            ]\n",
    "        }\n",
    "    ]\n",
    "    )\n"
   ]
  },
  {
   "cell_type": "code",
   "execution_count": 30,
   "metadata": {},
   "outputs": [],
   "source": [
    "from typing import List, Dict, Any, Optional\n",
    "import json\n",
    "def format_tools_description(tools: List[Dict[str, Any]]) -> str:\n",
    "    \"\"\"\n",
    "    Format tool descriptions for inclusion in prompts.\n",
    "    \n",
    "    Args:\n",
    "        tools: List of available tools\n",
    "        \n",
    "    Returns:\n",
    "        Formatted string describing available tools\n",
    "    \"\"\"\n",
    "    descriptions = []\n",
    "    \n",
    "    # Add a concise guide for tool calling at the beginning\n",
    "    format_explanation = \"\"\" Note that only the following tools are available:\n",
    "\"\"\"\n",
    "    descriptions.append(format_explanation)\n",
    "    \n",
    "    # Generate description for each tool\n",
    "    for tool in tools:\n",
    "        name = tool.get(\"function\", {}).get(\"name\")\n",
    "        description = tool.get(\"function\", {}).get(\"description\")\n",
    "        params = tool.get(\"function\", {}).get(\"parameters\", {}).get(\"properties\", {})\n",
    "        required_params = tool.get(\"function\", {}).get(\"parameters\", {}).get(\"required\", [])\n",
    "        \n",
    "        if not name or not description:\n",
    "            continue\n",
    "            \n",
    "        # Format parameter descriptions\n",
    "        param_desc = []\n",
    "        for param_name, param_info in params.items():\n",
    "            param_type = param_info.get(\"type\", \"any\")\n",
    "            param_description = param_info.get(\"description\", \"\")\n",
    "            required = \"required\" if param_name in required_params else \"optional\"\n",
    "            param_desc.append(f\"  - {param_name} ({param_type}, {required}): {param_description}\")\n",
    "            \n",
    "        param_text = \"\\n\".join(param_desc) if param_desc else \"  No parameters\"\n",
    "        \n",
    "        # # Create a simple example with actual parameter names\n",
    "        # example_args = {}\n",
    "        # for param_name in params:\n",
    "        #     if param_name in required_params:\n",
    "        #         if params[param_name].get(\"type\") == \"number\" or params[param_name].get(\"type\") == \"integer\":\n",
    "        #             example_args[param_name] = 0\n",
    "        #         else:\n",
    "        #             example_args[param_name] = f\"<{param_name}>\"\n",
    "        \n",
    "        # example = f\"\"\"Example: {{\"name\": \"{name}\", \"arguments\": {json.dumps(example_args)}}}\"\"\"\n",
    "            \n",
    "        # Combine all into the tool description\n",
    "        descriptions.append(f\"Tool: {name}\\nDescription: {description}\\nParameters:\\n{param_text}\")\n",
    "        \n",
    "    return \"\\n\\n\".join(descriptions)"
   ]
  },
  {
   "cell_type": "code",
   "execution_count": 28,
   "metadata": {},
   "outputs": [],
   "source": [
    "def _format_tools_description(tools: List[Dict[str, Any]]) -> str:\n",
    "    \"\"\"\n",
    "    Format tool descriptions for inclusion in prompts.\n",
    "    \n",
    "    Args:\n",
    "        tools: List of available tools\n",
    "        \n",
    "    Returns:\n",
    "        Formatted string describing available tools\n",
    "    \"\"\"\n",
    "    descriptions = []\n",
    "    for tool in tools:\n",
    "        name = tool.get(\"function\", {}).get(\"name\")\n",
    "        description = tool.get(\"function\", {}).get(\"description\")\n",
    "        params = tool.get(\"function\", {}).get(\"parameters\", {}).get(\"properties\", {})\n",
    "        \n",
    "        if not name or not description:\n",
    "            continue\n",
    "            \n",
    "        param_desc = []\n",
    "        for param_name, param_info in params.items():\n",
    "            param_type = param_info.get(\"type\", \"any\")\n",
    "            param_description = param_info.get(\"description\", \"\")\n",
    "            param_desc.append(f\"  - {param_name} ({param_type}): {param_description}\")\n",
    "            \n",
    "        param_text = \"\\n\".join(param_desc) if param_desc else \"  No parameters\"\n",
    "        descriptions.append(f\"- {name}: {description}\\n  Parameters:\\n{param_text}\")\n",
    "    return \"\\n\\n\".join(descriptions)"
   ]
  },
  {
   "cell_type": "code",
   "execution_count": 29,
   "metadata": {},
   "outputs": [
    {
     "name": "stdout",
     "output_type": "stream",
     "text": [
      "- get_weather: Get weather of a location, the user should supply a location first\n",
      "  Parameters:\n",
      "  - location (string): The city and state, e.g. San Francisco, CA\n",
      "\n",
      "- search_restaurants: Search for restaurants in a specific area with optional cuisine type\n",
      "  Parameters:\n",
      "  - location (string): The city or area to search in\n",
      "  - cuisine (string): Type of cuisine (e.g., Italian, Chinese, etc.)\n",
      "  - price_range (integer): Price range from 1 (cheap) to 4 (expensive)\n"
     ]
    }
   ],
   "source": [
    "\n",
    "tools = [\n",
    "    {\n",
    "        \"type\": \"function\",\n",
    "        \"function\": {\n",
    "            \"name\": \"get_weather\",\n",
    "            \"description\": \"Get weather of a location, the user should supply a location first\",\n",
    "            \"parameters\": {\n",
    "                \"type\": \"object\",\n",
    "                \"properties\": {\n",
    "                    \"location\": {\n",
    "                        \"type\": \"string\",\n",
    "                        \"description\": \"The city and state, e.g. San Francisco, CA\",\n",
    "                    }\n",
    "                },\n",
    "                \"required\": [\"location\"]\n",
    "            }\n",
    "        }\n",
    "    },\n",
    "    {\n",
    "        \"type\": \"function\",\n",
    "        \"function\": {\n",
    "            \"name\": \"search_restaurants\",\n",
    "            \"description\": \"Search for restaurants in a specific area with optional cuisine type\",\n",
    "            \"parameters\": {\n",
    "                \"type\": \"object\",\n",
    "                \"properties\": {\n",
    "                    \"location\": {\n",
    "                        \"type\": \"string\",\n",
    "                        \"description\": \"The city or area to search in\"\n",
    "                    },\n",
    "                    \"cuisine\": {\n",
    "                        \"type\": \"string\",\n",
    "                        \"description\": \"Type of cuisine (e.g., Italian, Chinese, etc.)\"\n",
    "                    },\n",
    "                    \"price_range\": {\n",
    "                        \"type\": \"integer\",\n",
    "                        \"description\": \"Price range from 1 (cheap) to 4 (expensive)\"\n",
    "                    }\n",
    "                },\n",
    "                \"required\": [\"location\"]\n",
    "            }\n",
    "        }\n",
    "    }\n",
    "]\n",
    "\n",
    "print(format_tools_description(tools))"
   ]
  },
  {
   "cell_type": "code",
   "execution_count": 5,
   "metadata": {},
   "outputs": [
    {
     "name": "stdout",
     "output_type": "stream",
     "text": [
      "playground>playground2>playground3\n"
     ]
    }
   ],
   "source": [
    "from FractFlow.infra.config import ConfigManager\n",
    "\n",
    "# Create a config manager instance\n",
    "config = ConfigManager()\n",
    "config.push_to_call_path(\"playground\")\n",
    "config.push_to_call_path(\"playground2\")\n",
    "config.push_to_call_path(\"playground3\")\n",
    "# config.pop_from_call_path()\n",
    "# Print the current configuration\n",
    "print(config.get_call_path())\n",
    "# print(json.dumps(config.get_config(), indent=2))\n"
   ]
  },
  {
   "cell_type": "code",
   "execution_count": 1,
   "metadata": {},
   "outputs": [
    {
     "name": "stderr",
     "output_type": "stream",
     "text": [
      "\u001b[32m2025-04-22 13:30:04\u001b[0m \u001b[34m\u001b[1m[DEBUG]\u001b[0m \u001b[36mtest_logger\u001b[0m: \u001b[34m\u001b[1mThis is a test message\u001b[0m | {'logger_name': 'test_logger', 'name': 'test', 'path': './test.py'}\n",
      "\u001b[32m2025-04-22 13:30:04\u001b[0m \u001b[34m\u001b[1m[DEBUG]\u001b[0m \u001b[36mtest_logger\u001b[0m: \u001b[34m\u001b[1mThis is a test message\u001b[0m | {'logger_name': 'test_logger', 'name': 'test', 'path': './test.py'}\n",
      "\u001b[32m2025-04-22 13:30:04\u001b[0m \u001b[34m\u001b[1m[DEBUG]\u001b[0m \u001b[36mtest_logger\u001b[0m: \u001b[34m\u001b[1mThis is a test message\u001b[0m | {'logger_name': 'test_logger', 'name': 'test', 'path': './test.py'}\n"
     ]
    },
    {
     "name": "stdout",
     "output_type": "stream",
     "text": [
      "Current implementation (showing the issue):\n",
      "\n",
      "Fixed format solution:\n",
      "\n",
      "Improved context handling solution:\n"
     ]
    }
   ],
   "source": [
    "# Test function for logging_utils.py\n",
    "import sys\n",
    "from typing import Any, Dict, Optional\n",
    "from loguru import logger\n",
    "\n",
    "# Copy of the relevant parts of the logging code\n",
    "def setup_test_logging():\n",
    "    # Remove any existing handlers\n",
    "    logger.remove()\n",
    "    \n",
    "    # Define format - this is the problematic format with duplicate data\n",
    "    log_format = \"<green>{time:YYYY-MM-DD HH:mm:ss}</green> <level>[{level}]</level> <cyan>{extra[logger_name]}</cyan>: <level>{message}</level> | {extra}\"\n",
    "    \n",
    "    # Add console handler with coloring\n",
    "    logger.add(\n",
    "        sys.stderr,\n",
    "        format=log_format,\n",
    "        level=\"DEBUG\",\n",
    "        colorize=True,\n",
    "    )\n",
    "\n",
    "class TestLoggerWrapper:\n",
    "    def __init__(self, name: str):\n",
    "        self.name = name\n",
    "    \n",
    "    def _format_data(self, data: Dict[str, Any]) -> Dict[str, Any]:\n",
    "        \"\"\"Filter out keys that would duplicate output or clutter console.\"\"\"\n",
    "        return {\n",
    "            k: v for k, v in data.items()\n",
    "            if k not in {\"logger_name\", \"message\"} and not k.startswith(\"_\")\n",
    "        }\n",
    "    \n",
    "    def _log(self, level: str, message: str, data: Optional[Dict[str, Any]] = None):\n",
    "        context = {\"logger_name\": self.name}\n",
    "        if data:\n",
    "            context.update(self._format_data(data))\n",
    "        logger.bind(**context).log(level, message)\n",
    "    \n",
    "    def debug(self, message: str, data: Optional[Dict[str, Any]] = None):\n",
    "        self._log(\"DEBUG\", message, data)\n",
    "\n",
    "# Run test with current implementation (shows the problem)\n",
    "def test_current_implementation():\n",
    "    setup_test_logging()\n",
    "    test_logger = TestLoggerWrapper(\"test_logger\")\n",
    "    test_logger.debug(\"This is a test message\", {\"name\": \"test\", \"path\": \"./test.py\"})\n",
    "\n",
    "# Test with fixed log format (solution 1)\n",
    "def test_fixed_format():\n",
    "    logger.remove()\n",
    "    # Updated format that doesn't repeat message and formats extra better\n",
    "    log_format = \"<green>{time:YYYY-MM-DD HH:mm:ss}</green> <level>[{level}]</level> <cyan>{extra[logger_name]}</cyan>: <level>{message}</level> | {extra}\"\n",
    "    logger.add(sys.stderr, format=log_format, level=\"DEBUG\", colorize=True)\n",
    "    \n",
    "    test_logger = TestLoggerWrapper(\"test_logger\")\n",
    "    test_logger.debug(\"This is a test message\", {\"name\": \"test\", \"path\": \"./test.py\"})\n",
    "\n",
    "# Test with improved context handling (solution 2)\n",
    "class ImprovedLoggerWrapper(TestLoggerWrapper):\n",
    "    def _log(self, level: str, message: str, data: Optional[Dict[str, Any]] = None):\n",
    "        # Create context with logger_name for display in format\n",
    "        display_context = {\"logger_name\": self.name}\n",
    "        \n",
    "        # Create filtered data for the extra output\n",
    "        extra_context = {}\n",
    "        if data:\n",
    "            extra_context = self._format_data(data)\n",
    "            \n",
    "        # Combine contexts\n",
    "        context = {**display_context, **extra_context}\n",
    "        logger.bind(**context).log(level, message)\n",
    "\n",
    "def test_improved_implementation():\n",
    "    setup_test_logging()\n",
    "    test_logger = ImprovedLoggerWrapper(\"test_logger\")\n",
    "    test_logger.debug(\"This is a test message\", {\"name\": \"test\", \"path\": \"./test.py\"})\n",
    "\n",
    "# Run the tests\n",
    "print(\"Current implementation (showing the issue):\")\n",
    "test_current_implementation()\n",
    "\n",
    "print(\"\\nFixed format solution:\")\n",
    "test_fixed_format()\n",
    "\n",
    "print(\"\\nImproved context handling solution:\")\n",
    "test_improved_implementation()"
   ]
  },
  {
   "cell_type": "code",
   "execution_count": 2,
   "metadata": {},
   "outputs": [
    {
     "name": "stderr",
     "output_type": "stream",
     "text": [
      "\u001b[32m2025-04-22 13:33:59\u001b[0m \u001b[34m\u001b[1m[DEBUG]\u001b[0m \u001b[36mtest_logger\u001b[0m: \u001b[34m\u001b[1mThis is a test message\u001b[0m | {'name': 'test', 'path': './test.py'}\n"
     ]
    }
   ],
   "source": [
    "import sys\n",
    "from typing import Any, Dict, Optional\n",
    "from loguru import logger\n",
    "\n",
    "# Solution: Use a custom sink that filters out logger_name from the record['extra']\n",
    "class FilteredExtraSink:\n",
    "    def __init__(self, sink):\n",
    "        self.sink = sink\n",
    "    \n",
    "    def write(self, message):\n",
    "        import re\n",
    "        # Replace the extra dictionary rendering to exclude logger_name\n",
    "        message = re.sub(r\"'logger_name': '[^']*'(, )?\", \"\", message)\n",
    "        self.sink.write(message)\n",
    "    \n",
    "    def flush(self):\n",
    "        self.sink.flush()\n",
    "\n",
    "def setup_filtered_logging():\n",
    "    logger.remove()\n",
    "    log_format = \"<green>{time:YYYY-MM-DD HH:mm:ss}</green> <level>[{level}]</level> <cyan>{extra[logger_name]}</cyan>: <level>{message}</level> | {extra}\"\n",
    "    \n",
    "    # Use the filtered sink instead of directly writing to stderr\n",
    "    logger.add(\n",
    "        FilteredExtraSink(sys.stderr),\n",
    "        format=log_format,\n",
    "        level=\"DEBUG\",\n",
    "        colorize=True,\n",
    "    )\n",
    "\n",
    "class TestLoggerWrapper:\n",
    "    def __init__(self, name: str):\n",
    "        self.name = name\n",
    "    \n",
    "    def _format_data(self, data: Dict[str, Any]) -> Dict[str, Any]:\n",
    "        \"\"\"This doesn't actually remove logger_name from the final output\"\"\"\n",
    "        return {\n",
    "            k: v for k, v in data.items()\n",
    "            if k not in {\"logger_name\", \"message\"} and not k.startswith(\"_\")\n",
    "        }\n",
    "    \n",
    "    def _log(self, level: str, message: str, data: Optional[Dict[str, Any]] = None):\n",
    "        context = {\"logger_name\": self.name}\n",
    "        if data:\n",
    "            context.update(self._format_data(data))\n",
    "        logger.bind(**context).log(level, message)\n",
    "    \n",
    "    def debug(self, message: str, data: Optional[Dict[str, Any]] = None):\n",
    "        self._log(\"DEBUG\", message, data)\n",
    "\n",
    "# Test with custom sink solution\n",
    "def test_filtered_sink():\n",
    "    setup_filtered_logging()\n",
    "    test_logger = TestLoggerWrapper(\"test_logger\")\n",
    "    test_logger.debug(\"This is a test message\", {\"name\": \"test\", \"path\": \"./test.py\"})\n",
    "\n",
    "# Run the test\n",
    "test_filtered_sink()"
   ]
  },
  {
   "cell_type": "code",
   "execution_count": 1,
   "metadata": {},
   "outputs": [
    {
     "name": "stderr",
     "output_type": "stream",
     "text": [
      "\u001b[32m2025-04-22 13:57:23\u001b[0m \u001b[34m\u001b[1m[DEBUG]\u001b[0m \u001b[36mtest_logger\u001b[0m: \u001b[34m\u001b[1mThis is a test message\u001b[0m | {'logger_name': 'test_logger', 'info': 'test'}\n"
     ]
    },
    {
     "name": "stdout",
     "output_type": "stream",
     "text": [
      "Root logger level: 10\n"
     ]
    }
   ],
   "source": [
    "from FractFlow.infra.logging_utils import get_logger, setup_logging\n",
    "\n",
    "setup_logging(10)\n",
    "\n",
    "logger = get_logger(\"test_logger\")\n",
    "logger.debug(\"This is a test message\", {'info': 'test'})"
   ]
  },
  {
   "cell_type": "code",
   "execution_count": null,
   "metadata": {},
   "outputs": [
    {
     "name": "stderr",
     "output_type": "stream",
     "text": [
      "\u001b[32m2025-04-22 14:05:46\u001b[0m \u001b[34m\u001b[1m[DEBUG]\u001b[0m \u001b[36mtest_logger\u001b[0m: \u001b[34m\u001b[1mThis is a test message\u001b[0m | {'logger_name': 'test_logger'}\n"
     ]
    },
    {
     "name": "stdout",
     "output_type": "stream",
     "text": [
      "Root logger level: 10\n"
     ]
    }
   ],
   "source": [
    "from FractFlow.infra.logging_utils import get_logger, setup_logging\n",
    "\n",
    "setup_logging(10)\n",
    "\n",
    "logger = get_logger(\"test_logger\")\n",
    "logger.debug(\"This is a test message\", {'info': 'test'})"
   ]
  },
  {
   "cell_type": "code",
<<<<<<< HEAD
   "execution_count": 4,
   "metadata": {},
   "outputs": [
    {
     "ename": "SyntaxError",
     "evalue": "invalid syntax (3828741391.py, line 1)",
     "output_type": "error",
     "traceback": [
      "\u001b[0;36m  Cell \u001b[0;32mIn[6], line 1\u001b[0;36m\u001b[0m\n\u001b[0;31m    from /Users/yingcongchen/Documents/code/AI原生开发/EnvisionCore-evolve/FractFlow/tools.editor import server\u001b[0m\n\u001b[0m         ^\u001b[0m\n\u001b[0;31mSyntaxError\u001b[0m\u001b[0;31m:\u001b[0m invalid syntax\n"
     ]
    }
   ],
   "source": [
    "from ..tools.editor import server"
   ]
  },
  {
   "cell_type": "code",
   "execution_count": null,
   "metadata": {},
   "outputs": [
    {
     "data": {
      "text/plain": [
       "'/Users/yingcongchen/Documents/code/AI原生开发/EnvisionCore-evolve/FractFlow/tests'"
      ]
     },
     "execution_count": 5,
     "metadata": {},
     "output_type": "execute_result"
    }
   ],
   "source": [
    "pwd"
   ]
  },
  {
   "cell_type": "code",
=======
>>>>>>> f37fe59b
   "execution_count": null,
   "metadata": {},
   "outputs": [],
   "source": []
  }
 ],
 "metadata": {
  "kernelspec": {
   "display_name": ".venv",
   "language": "python",
   "name": "python3"
  },
  "language_info": {
   "codemirror_mode": {
    "name": "ipython",
    "version": 3
   },
   "file_extension": ".py",
   "mimetype": "text/x-python",
   "name": "python",
   "nbconvert_exporter": "python",
   "pygments_lexer": "ipython3",
   "version": "3.10.16"
  }
 },
 "nbformat": 4,
 "nbformat_minor": 4
}<|MERGE_RESOLUTION|>--- conflicted
+++ resolved
@@ -14,7 +14,17 @@
   {
    "cell_type": "code",
    "execution_count": 2,
-   "metadata": {},
+   "execution_count": 2,
+   "metadata": {},
+   "outputs": [
+    {
+     "name": "stdout",
+     "output_type": "stream",
+     "text": [
+      "我是一个AI助手，没有实际年龄。我很高兴能与您交流，为您提供帮助。\n"
+     ]
+    }
+   ],
    "outputs": [
     {
      "name": "stdout",
@@ -722,7 +732,6 @@
   },
   {
    "cell_type": "code",
-<<<<<<< HEAD
    "execution_count": 4,
    "metadata": {},
    "outputs": [
@@ -761,8 +770,6 @@
   },
   {
    "cell_type": "code",
-=======
->>>>>>> f37fe59b
    "execution_count": null,
    "metadata": {},
    "outputs": [],
@@ -771,6 +778,7 @@
  ],
  "metadata": {
   "kernelspec": {
+   "display_name": ".venv",
    "display_name": ".venv",
    "language": "python",
    "name": "python3"
